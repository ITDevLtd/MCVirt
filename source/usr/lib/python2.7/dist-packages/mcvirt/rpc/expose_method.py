--- conflicted
+++ resolved
@@ -124,11 +124,6 @@
                 # Mark the transaction as complete, removing
                 # it from global list and all functions
                 transaction_ar.finish()
-<<<<<<< HEAD
-        else:
-            # Otherwise, undo single function
-            function.undo()
-=======
 
             # Reset undo state flag
             Transaction.undo_state = False
@@ -137,7 +132,6 @@
             raise
         # Reset undo state flag
         Transaction.undo_state = False
->>>>>>> 90286f44
 
 
 class Function(PyroObject):
