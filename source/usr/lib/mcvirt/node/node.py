--- conflicted
+++ resolved
@@ -28,6 +28,7 @@
 from mcvirt.argument_validator import ArgumentValidator
 from mcvirt.system import System
 from mcvirt.constants import DirectoryLocation
+
 
 class Node(PyroObject):
     """Provides methods to configure the local node."""
@@ -74,7 +75,6 @@
         """Determine if the volume group has been configured on the node"""
         return bool(MCVirtConfig().get_config()['vm_storage_vg'])
 
-<<<<<<< HEAD
     def volume_group_exists(self):
         """Determine if the volume group actually exists on the node."""
         _, out, err = System.runCommand(
@@ -83,10 +83,7 @@
                         DirectoryLocation.BASE_STORAGE_DIR)
         return bool(out)
 
-    @Pyro4.expose()
-=======
     @Expose()
->>>>>>> 0259deef
     def get_version(self):
         """Return the version of the running daemon"""
         return VERSION
