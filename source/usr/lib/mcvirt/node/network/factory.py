"""Provide class for generating network objects"""

# Copyright (c) 2016 - I.T. Dev Ltd
#
# This file is part of MCVirt.
#
# MCVirt is free software: you can redistribute it and/or modify
# it under the terms of the GNU General Public License as published by
# the Free Software Foundation, either version 2 of the License, or
# (at your option) any later version.
#
# MCVirt is distributed in the hope that it will be useful,
# but WITHOUT ANY WARRANTY; without even the implied warranty of
# MERCHANTABILITY or FITNESS FOR A PARTICULAR PURPOSE.  See the
# GNU General Public License for more details.
#
# You should have received a copy of the GNU General Public License
# along with MCVirt.  If not, see <http://www.gnu.org/licenses/>

import Pyro4

from texttable import Texttable
import xml.etree.ElementTree as ET
import netifaces
from libvirt import libvirtError

from mcvirt.exceptions import (NetworkAlreadyExistsException, LibvirtException,
                               InterfaceDoesNotExist, NetworkDoesNotExistException)
from mcvirt.auth.permissions import PERMISSIONS
from mcvirt.node.network.network import Network
from mcvirt.rpc.pyro_object import PyroObject
from mcvirt.rpc.expose_method import Expose
from mcvirt.argument_validator import ArgumentValidator
from mcvirt.syslogger import Syslogger
from mcvirt.utils import get_hostname

class Factory(PyroObject):
    """Class for obtaining network objects"""

    OBJECT_TYPE = 'network'

    @Expose()
    def interface_exists(self, interface):
        """Public method for to determine if an interface exists"""
        self._get_registered_object('auth').assert_user_type('ConnectionUser', 'ClusterUser')
        return self._interface_exists(interface)

    def _interface_exists(self, interface):
        """Determine if a given network adapter exists on the node"""
        if interface not in netifaces.interfaces():
            return False

        addr = netifaces.ifaddresses(interface)
        return (netifaces.AF_INET in addr)

<<<<<<< HEAD
    @Pyro4.expose()
    def assert_interface_exists(self, interface):
        if not self.interface_exists(interface):
            raise InterfaceDoesNotExist(
                'Physical interface %s does not exist on remote node: %s'
                % (interface, get_hostname()))
        return True

    @Pyro4.expose()
    @locking_method()
=======
    @Expose(locking=True)
>>>>>>> 0259deef
    def create(self, name, physical_interface):
        """Create a network on the node"""
        # Ensure user has permission to manage networks
        self._get_registered_object('auth').assert_permission(PERMISSIONS.MANAGE_HOST_NETWORKS)

        # Validate name
        ArgumentValidator.validate_network_name(name)

        # Ensure network does not already exist
        if self.check_exists(name):
            raise NetworkAlreadyExistsException('Network already exists: %s' % name)

        if self._is_cluster_master:
            def remote_command(remote_connection):
                network_factory = remote_connection.get_connection('network_factory')
                network_factory.assert_interface_exists(physical_interface)

            cluster = self._get_registered_object('cluster')
            cluster.run_remote_command(remote_command)

        if not self._interface_exists(physical_interface):
            raise InterfaceDoesNotExist(
                'Physical interface %s does not exist on local node: %s' % (physical_interface,
                                                                            get_hostname()))

        # Create XML for network
        network_xml = ET.Element('network')
        network_xml.set('ipv6', 'no')
        network_name_xml = ET.SubElement(network_xml, 'name')
        network_name_xml.text = name

        # Create 'forward'
        network_forward_xml = ET.SubElement(network_xml, 'forward')
        network_forward_xml.set('mode', 'bridge')

        # Set interface bridge
        network_bridge_xml = ET.SubElement(network_xml, 'bridge')
        network_bridge_xml.set('name', physical_interface)

        # Convert XML object to string
        network_xml_string = ET.tostring(network_xml, encoding='utf8', method='xml')

        # Attempt to register network with LibVirt
        try:
            self._get_registered_object('libvirt_connector').get_connection(
            ).networkDefineXML(network_xml_string)
        except:
            raise LibvirtException('An error occurred whilst registering network with LibVirt')

        # Update MCVirt config
        def update_config(config):
            config['networks'][name] = physical_interface
        from mcvirt.mcvirt_config import MCVirtConfig
        MCVirtConfig().update_config(update_config, 'Created network \'%s\'' % name)

        # Obtain instance of the network object
        network_instance = self.get_network_by_name(name)

        # Start network
        network_instance._get_libvirt_object().create()

        # Set network to autostart
        network_instance._get_libvirt_object().setAutostart(True)

        if self._is_cluster_master:
            def remote_add(node):
                network_factory = node.get_connection('network_factory')
                network_factory.create(name, physical_interface)
            cluster = self._get_registered_object('cluster')
            cluster.run_remote_command(remote_add)

        return network_instance

    @Expose()
    def get_network_by_name(self, network_name):
        """Return a network object of the network for a given name."""
        self.ensure_exists(network_name)
        network_object = Network(network_name)
        self._register_object(network_object)
        return network_object

    @Expose()
    def get_all_network_names(self):
        """Return a list of network names"""
        return Network.get_network_config().keys()

    @Expose()
    def get_all_network_objects(self):
        """Return all network objects"""
        network_objects = []
        for network_name in self.get_all_network_names():
            network_objects.append(self.get_network_by_name(network_name))
        return network_objects

    @Expose()
    def get_network_list_table(self):
        """Return a table of networks registered on the node"""
        # Create table and set headings
        table = Texttable()
        table.set_deco(Texttable.HEADER | Texttable.VLINES)
        table.header(('Network', 'Physical Interface'))

        # Obtain network configurations and add to table
        for network_object in self.get_all_network_objects():
            table.add_row((network_object.get_name(), network_object.get_adapter()))
        return table.draw()

    def ensure_exists(self, name):
        """Ensure network exists"""
        if not self.check_exists(name):
            raise NetworkDoesNotExistException('Network does not exist: %s' % name)

    @Expose()
    def check_exists(self, name):
        """Check if a network exists"""
        # Obtain array of all networks from libvirt
        networks = Network.get_network_config()

        # Determine if the name of any of the networks returned
        # matches the requested name
        return (name in networks.keys())

    def initialise(self):
        """Delete the default libvirt network if it exists"""
        libvirt = self._get_registered_object('libvirt_connector').get_connection()
        try:
            default = libvirt.networkLookupByName('default')
            try:
                default.destroy()
            except:
                pass

            try:
                default.undefine()
            except:
                pass

        except libvirtError:
            # Fail silently
            Syslogger.logger().info('Failed to find default network')<|MERGE_RESOLUTION|>--- conflicted
+++ resolved
@@ -53,8 +53,7 @@
         addr = netifaces.ifaddresses(interface)
         return (netifaces.AF_INET in addr)
 
-<<<<<<< HEAD
-    @Pyro4.expose()
+    @Expose()
     def assert_interface_exists(self, interface):
         if not self.interface_exists(interface):
             raise InterfaceDoesNotExist(
@@ -62,11 +61,7 @@
                 % (interface, get_hostname()))
         return True
 
-    @Pyro4.expose()
-    @locking_method()
-=======
     @Expose(locking=True)
->>>>>>> 0259deef
     def create(self, name, physical_interface):
         """Create a network on the node"""
         # Ensure user has permission to manage networks
