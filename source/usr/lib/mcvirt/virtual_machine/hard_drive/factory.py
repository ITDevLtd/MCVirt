# Copyright (c) 2014 - I.T. Dev Ltd
#
# This file is part of MCVirt.
#
# MCVirt is free software: you can redistribute it and/or modify
# it under the terms of the GNU General Public License as published by
# the Free Software Foundation, either version 2 of the License, or
# (at your option) any later version.
#
# MCVirt is distributed in the hope that it will be useful,
# but WITHOUT ANY WARRANTY; without even the implied warranty of
# MERCHANTABILITY or FITNESS FOR A PARTICULAR PURPOSE.  See the
# GNU General Public License for more details.
#
# You should have received a copy of the GNU General Public License
# along with MCVirt.  If not, see <http://www.gnu.org/licenses/>

import Pyro4

from mcvirt.exceptions import (UnknownStorageTypeException, HardDriveDoesNotExistException,
                               InsufficientSpaceException)
from mcvirt.virtual_machine.hard_drive.local import Local
from mcvirt.virtual_machine.hard_drive.drbd import Drbd
from mcvirt.virtual_machine.hard_drive.base import Base
from mcvirt.auth.permissions import PERMISSIONS
from mcvirt.rpc.pyro_object import PyroObject
<<<<<<< HEAD
from mcvirt.utils import get_hostname
=======
from mcvirt.rpc.expose_method import Expose

>>>>>>> 0259deef

class Factory(PyroObject):
    """Provides a factory for creating hard drive/hard drive config objects"""

    STORAGE_TYPES = [Local, Drbd]
    DEFAULT_STORAGE_TYPE = 'Local'
    OBJECT_TYPE = 'hard disk'
    HARD_DRIVE_CLASS = Base
    CACHED_OBJECTS = {}

    @Expose()
    def getObject(self, vm_object, disk_id, **config):
        """Returns the storage object for a given disk"""
        vm_object = self._convert_remote_object(vm_object)
        vm_config = vm_object.get_config_object().get_config()
        storage_type = None
        if vm_config['storage_type']:
            storage_type = vm_config['storage_type']

        if 'storage_type' in config:
            if storage_type is None:
                storage_type = config['storage_type']
            del(config['storage_type'])
        storage_type_key = storage_type or ''
        if (vm_object.get_name(), disk_id, storage_type_key) not in Factory.CACHED_OBJECTS:
            hard_drive_object = self.getClass(storage_type)(
                vm_object=vm_object, disk_id=disk_id, **config)
            self._register_object(hard_drive_object)
            Factory.CACHED_OBJECTS[(vm_object.get_name(),
                                    disk_id,
                                    storage_type_key)] = hard_drive_object

        return Factory.CACHED_OBJECTS[(vm_object.get_name(), disk_id, storage_type_key)]

<<<<<<< HEAD
    @Pyro4.expose()
    def ensure_hdd_valid(self, size, storage_type, remote_nodes):
        """Ensures the HDD can be created on all nodes, and returns the storage type to be used."""
        available_storage_types = self._getAvailableStorageTypes()
        if storage_type:
            if (storage_type not in
                    [available_storage.__name__ for available_storage in available_storage_types]):
                raise UnknownStorageTypeException('%s is not supported by node %s' %
                                                  (storage_type, get_hostname()))
        else:
            if len(available_storage_types) > 1:
                raise UnknownStorageTypeException('Storage type must be specified')
            elif len(available_storage_types) == 1:
                storage_type = available_storage_types[0].__name__
            else:
                raise UnknownStorageTypeException('There are no storage types available')

        free = self._get_registered_object('node').get_free_vg_space()
        if free < size:
            raise InsufficientSpaceException('Attempted to create a disk with %i MiB, but there '\
                                             'is only %i MiB of free space available on node %s.'
                                              % (size, free, get_hostname()))

        if self._is_cluster_master:
            def remote_command(remote_connection):
                hard_drive_factory = remote_connection.get_connection('hard_drive_factory')
                hard_drive_factory.ensure_hdd_valid(size, storage_type, remote_nodes)

            cluster = self._get_registered_object('cluster')
            cluster.run_remote_command(callback_method=remote_command, nodes=remote_nodes)

        return storage_type

    @Pyro4.expose()
    @locking_method()
=======
    @Expose(locking=True)
>>>>>>> 0259deef
    def create(self, vm_object, size, storage_type, driver):
        """Performs the creation of a hard drive, using a given storage type"""
        vm_object = self._convert_remote_object(vm_object)

        # Ensure that the user has permissions to add create storage
        self._get_registered_object('auth').assert_permission(
            PERMISSIONS.MODIFY_VM,
            vm_object
        )

        remote_nodes = [node for node in vm_object.getAvailableNodes() if node != get_hostname()]
        storage_type = self.ensure_hdd_valid(size, storage_type, remote_nodes)

        # Ensure the VM storage type matches the storage type passed in
        if vm_object.getStorageType():
            if storage_type and storage_type != vm_object.getStorageType():
                raise UnknownStorageTypeException(
                    'Storage type does not match VMs current storage type'
                )

        hdd_object = self.getClass(storage_type)(vm_object=vm_object, driver=driver)
        self._register_object(hdd_object)
        hdd_object.create(size=size)
        return hdd_object

    def _getAvailableStorageTypes(self):
        """Returns a list of storage types that are available on the node"""
        available_storage_types = []
        for storage_type in self.STORAGE_TYPES:
            if storage_type.isAvailable(self):
                available_storage_types.append(storage_type)
        return available_storage_types

    def getStorageTypes(self):
        """Returns the available storage types that MCVirt provides"""
        return self.STORAGE_TYPES

    def getClass(self, storage_type):
        """Obtains the hard drive class for a given storage type"""
        for hard_drive_class in self.getStorageTypes():
            if (storage_type == hard_drive_class.__name__):
                return hard_drive_class
        raise UnknownStorageTypeException(
            'Attempted to initialise an unknown storage type: %s' %
            (storage_type)
        )

    @Expose()
    def getDrbdObjectByResourceName(self, resource_name):
        """Obtains a hard drive object for a Drbd drive, based on the resource name"""
        node_drbd = self._get_registered_object('node_drbd')
        for hard_drive_object in node_drbd.get_all_drbd_hard_drive_object():
            if hard_drive_object.resource_name == resource_name:
                return hard_drive_object
        raise HardDriveDoesNotExistException(
            'Drbd hard drive with resource name \'%s\' does not exist' %
            resource_name
        )<|MERGE_RESOLUTION|>--- conflicted
+++ resolved
@@ -24,12 +24,9 @@
 from mcvirt.virtual_machine.hard_drive.base import Base
 from mcvirt.auth.permissions import PERMISSIONS
 from mcvirt.rpc.pyro_object import PyroObject
-<<<<<<< HEAD
 from mcvirt.utils import get_hostname
-=======
 from mcvirt.rpc.expose_method import Expose
 
->>>>>>> 0259deef
 
 class Factory(PyroObject):
     """Provides a factory for creating hard drive/hard drive config objects"""
@@ -64,8 +61,7 @@
 
         return Factory.CACHED_OBJECTS[(vm_object.get_name(), disk_id, storage_type_key)]
 
-<<<<<<< HEAD
-    @Pyro4.expose()
+    @Expose()
     def ensure_hdd_valid(self, size, storage_type, remote_nodes):
         """Ensures the HDD can be created on all nodes, and returns the storage type to be used."""
         available_storage_types = self._getAvailableStorageTypes()
@@ -98,11 +94,7 @@
 
         return storage_type
 
-    @Pyro4.expose()
-    @locking_method()
-=======
     @Expose(locking=True)
->>>>>>> 0259deef
     def create(self, vm_object, size, storage_type, driver):
         """Performs the creation of a hard drive, using a given storage type"""
         vm_object = self._convert_remote_object(vm_object)
