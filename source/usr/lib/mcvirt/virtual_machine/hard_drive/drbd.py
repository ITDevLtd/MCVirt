--- conflicted
+++ resolved
@@ -480,9 +480,7 @@
         """Performs an initialisation of the meta data, using drbdadm"""
         System.runCommand([NodeDrbd.DrbdADM, 'create-md', self.resource_name])
 
-<<<<<<< HEAD
-    @Pyro4.expose()
-    @locking_method()
+    @Expose(locking=True)
     def increaseSize(self, increase_size):
         """Increases the size of a VM hard drive, given the size to increase the drive by"""
         self._get_registered_object('auth').assert_permission(
@@ -525,8 +523,7 @@
         # Re-Connect DRBD volume
         self._drbdConnect()
 
-    @Pyro4.expose()
-    @locking_method()
+    @Expose(locking=True)
     def drbd_resize(self, *args, **kwargs):
         """Provides an exposed method for _drbd_resize
            with permission checking"""
@@ -538,11 +535,7 @@
         """Performs a Drbd 'up' on the hard drive Drbd resource"""
         System.runCommand([NodeDrbd.DrbdADM, 'resize', self.resource_name])
 
-    @Pyro4.expose()
-    @locking_method()
-=======
     @Expose(locking=True)
->>>>>>> fb921c74
     def drbdUp(self, *args, **kwargs):
         """Provides an exposed method for _drbdUp
            with permission checking"""
