--- conflicted
+++ resolved
@@ -67,11 +67,8 @@
                 'node': None,
                 'available_nodes': available_nodes,
                 'lock': LockStates.UNLOCKED.value,
-<<<<<<< HEAD
-                'graphics_driver': graphics_driver
-=======
+                'graphics_driver': graphics_driver,
                 'modifications': []
->>>>>>> 0d62dcdc
             }
 
         # Write the configuration to disk
