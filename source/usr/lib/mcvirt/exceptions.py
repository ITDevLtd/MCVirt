--- conflicted
+++ resolved
@@ -580,7 +580,6 @@
     pass
 
 
-<<<<<<< HEAD
 class LdapConnectionFailedException(MCVirtException):
     """Connection to the LDAP server failed"""
 
@@ -595,10 +594,12 @@
 
 class InvalidGraphicsDriverException(MCVirtException):
     """The provided graphics driver name was not valid"""
-=======
+
+    pass
+
+
 class InvalidModificationFlagException(MCVirtException):
     """The provided modification flag name was invalid"""
->>>>>>> 0d62dcdc
 
     pass
 
