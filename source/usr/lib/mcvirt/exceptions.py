--- conflicted
+++ resolved
@@ -550,7 +550,6 @@
     pass
 
 
-<<<<<<< HEAD
 class LibvirtNotInstalledException(MCVirtException):
     """Libvirt does not appear to be installed"""
 
@@ -559,10 +558,12 @@
 
 class AttributeAlreadyChanged(MCVirtException):
     """Attribute, user is trying to change, has already changed"""
-=======
+
+    pass
+
+
 class BlankPasswordException(MCVirtException):
     """The provided password is blank"""
->>>>>>> cfd5586e
 
     pass
 
